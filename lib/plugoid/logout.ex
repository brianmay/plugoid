defmodule Plugoid.Logout do
  @moduledoc """
  User logout functions and plugs

  In OpenID Connect, logout consists in 2 things:
  - redirecting to the OP to log out the user. This is called RP-initiated logout.
  Typically, when clicking on a link on the current site, the user is redirected
  to the OP for deconnection
  - on the OP, logging out the user from all the site where the user is logged in.
  This problem is surprisingly hard to solve, and 3 standards have been developped:
    - Session Management: from an hidden iframe, the site regularly pings the OP
    to know about the authenticated session status
    - Frontchannel logout: when disconnecting on the OP, hidden iframes are opened
    to a specific logout URI on the sites where the user has sessions, ordering them
    to terminate
    - Backchannel logout: when disconnecting on the OP, the OP sends HTTP requests
    to a specific endpoint of sites where the user is logged in

  Plugoid implements RP-initiated logout (see
  [Logout functions](#module-logout-functions)) and frontchannel logout (see
  [Installing the logout Plug](#module-installing-the-logout-plug)).

  Session Management is unsupported due to its complexity, and backchannel logout
  is unsupported because it requires stateful session backend (possibly with some
  indexing capabilities) and therefore `Plug.Session.COOKIE` could not be
  supported. This may change in the future.

  ## Installing the logout Plug

      defmodule Myapp.Router do
        use Plugoid.Logout
      end

  installs a route to `/openid_connect_logout` in a Phoenix router.

  ### Options
  - `:path`: the path of the redirect URI. Defaults to `"openid_connect_logout"`
  - `:frontchannel_logout_session_required`: a boolean indicating if the OP has to
  provide the issuer and session ID when logging out using frontchannel logout. Defaults
  to `true`

  ## Determining client metadata

  When using this module, Plugoid automatically installs functions into the router for
  the following client metadata:

  - `"frontchannel_logout_uri"`:

        iex> MyAppWeb.Router.plugoid_frontchannel_logout_uri()
        "http://localhost:4000/openid_connect_logout/front_channel"

  - `":frontchannel_logout_session_required"`:

        iex> MyAppWeb.Router.plugoid_frontchannel_logout_session_required()
        true
  """
<<<<<<< HEAD

  @default_logout_opts [id_token_callback: &__MODULE__.id_token_callback/2]
=======

  @default_logout_opts [id_token_callback: &__MODULE__.id_token_callback/2]

  require Logger
>>>>>>> db750429

  alias Plugoid.{Session.AuthSession, Utils}

  @typedoc """
  Logout options

  ### RP-initiated logout options
  - `:id_token_callback`: a function that retrieves an ID token, possibly expired, for a given
  user. When not set, `Plugoid` tries to use the `OAuth2TokenManager` library if installed.
  - `:post_logout_redirect_uri`: the URI to redirect to after logout. Note that it can be
  configured at the client level (using the `"post_logout_redirect_uris"` metadata field).
  - `:state`: a string that will be passed back to the post logout URI when RP-initiated logout
  is used
  """
  @type logout_opts :: [logout_opt()]
  @type logout_opt ::
  #FIXME: subject not in OIDC
  {:id_token_callback, (OIDC.issuer(), OIDC.subject() -> OIDC.IDToken.serialized() | nil)}
  | {:post_logout_redirect_uri, String.t()}
  | {:state, String.t()}

  defmodule UnsupportedError do
    @moduledoc """
    RP-initiated logout is not supported by the OP
    """

    defexception message: "RP-initiated logout is not supported by the OP"
  end

  defmodule UnauthenticatedConnectionError do
    @moduledoc """
    The current `t:Plug.Conn.t/0` is not authenticated by Plugoid
    """

    defexception message: "the current connection is not authenticated"
  end

  defmacro __using__(opts \\ []) do
    opts =
      opts
      |> Keyword.put_new(:path, "/openid_connect_logout")
      |> Keyword.put_new(:frontchannel_logout_session_required, true)

    quote do
      def plugoid_frontchannel_logout_uri(endpoint \\ nil) do
        endpoint =
          if endpoint do
            endpoint
          else
            Module.split(__MODULE__)
            |> List.pop_at(-1)
            |> elem(1)
            |> Kernel.++([Endpoint])
            |> Module.safe_concat()
          end

        apply(
          Module.concat(__MODULE__, Helpers),
          :openid_connect_logout_frontchannel_url,
          [endpoint, :call]
        )
      end

      def plugoid_frontchannel_logout_session_required(),
        do: unquote(opts)[:frontchannel_logout_session_required]

      pipeline :oidc_logout_pipeline do
        plug :accepts, ["html"]
        plug :fetch_query_params
      end

      scope unquote(opts)[:path], Plugoid.Logout do
        pipe_through :oidc_logout_pipeline

        get "/front_channel", FrontChannel, :call,
          as: :openid_connect_logout_frontchannel,
          private:
            unquote(opts)
            |> Keyword.take([:frontchannel_logout_session_required])
            |> Enum.into(%{})
      end
    end
  end

  @doc """
  Logs out a user, possibly from the OP when supported by it

  When using this function, the user is logged out locally (the authentication session for the
  current OP is deleted) and then redirected to the OP for log out if RP-initiated logout is
  supported by it.

  At the end of the process, the user is redirected back to the post logout redirection URI,
  configured either in the client configuration (`"post_logout_redirect_uris"`, the first URI
  is chosen by default) or by the `:post_logout_redirect_uri` option.

  If none are configured, the user is redirected to `"/"`.
  """
  @spec logout(Plug.Conn.t(), logout_opts) :: Plug.Conn.t()
  def logout(conn, logout_opts \\ @default_logout_opts) do
    rp_initiated_logout(conn, logout_opts)
  rescue
    __MODULE__.UnsupportedError ->
      case post_logout_redirect_uri(conn, logout_opts) do
        <<_::binary>> = post_logout_redirect_uri ->
          conn
          |> local_logout()
          |> Phoenix.Controller.redirect(external: post_logout_redirect_uri)
          |> Plug.Conn.halt()

        nil ->
          conn
          |> local_logout()
          |> Phoenix.Controller.redirect(to: "/")
          |> Plug.Conn.halt()
      end
  end

  @doc """
  Locally destroys the authentication session at an OP

  The user is not logged out from the OP or redirected to it. As a consequence, any further
  access to a protected page may silently re-authenticate the user, if the authentication
  user session is still active at the OP.

  It is recommended to redirect to a non-protected page after using this function. Otherwise,
  the user will be redirected for authentication to the OP.
  """
  @spec local_logout(Plug.Conn.t(), OIDC.issuer()) :: Plug.Conn.t()
  def local_logout(%Plug.Conn{} = conn, <<_::binary>> = issuer) do
<<<<<<< HEAD
    AuthSession.set_unauthenticated(conn, issuer)
  end

  @doc """
  Locally destroys the current authentication session

  Same as `local_logout/2`, except the OP to disconnect from is determined by the
  current connection (`t:Plug.Conn.t/0`), which means the current connection must be
  authenticated by `Plugoid`.

  If the current connection is not authenticated, then this function raises a
  `Plugoid.Logout.UnauthenticatedConnectionError` exception. To verify if the
  connection is authenticated, see `Plugoid.authenticated?/1`.
  """
  @spec local_logout(Plug.Conn.t()) :: Plug.Conn.t()
  def local_logout(%Plug.Conn{private: %{plugoid_authenticated: true}} = conn),
    do: local_logout(conn, conn.private.plugoid_opts[:issuer])
  def local_logout(_),
    do: raise UnauthenticatedConnectionError
=======
    case AuthSession.info(conn, issuer) do
      %AuthSession.Info{} = auth_session_info ->
        conn = AuthSession.set_unauthenticated(conn, issuer)

        Logger.info(%{
          what: :plugoid_user_logout,
          result: :ok,
          details: %{
            logout_type: :local,
            iss: issuer,
            sid: auth_session_info.sid,
            sub: auth_session_info.sub
          }
        })

        conn

      _ ->
        conn
    end
  end
>>>>>>> db750429

  @doc """
  Locally destroys the current authentication session

  Same as `local_logout/2`, except the OP to disconnect from is determined by the
  current connection (`t:Plug.Conn.t/0`), which means the current connection must be
  authenticated by `Plugoid`.

  If the current connection is not authenticated, then this function raises a
  `Plugoid.Logout.UnauthenticatedConnectionError` exception. To verify if the
  connection is authenticated, see `Plugoid.authenticated?/1`.
  """
  @spec local_logout(Plug.Conn.t()) :: Plug.Conn.t()
  def local_logout(%Plug.Conn{private: %{plugoid_authenticated: true}} = conn),
    do: local_logout(conn, conn.private.plugoid_opts[:issuer])
  def local_logout(_),
    do: raise UnauthenticatedConnectionError

  @doc """
  Logs out a user from all OPs

  The Plugoid authentication cookie is unset.
  """
  @spec local_logout_all(Plug.Conn.t()) :: Plug.Conn.t()
  def local_logout_all(%Plug.Conn{} = conn) do
    conn = AuthSession.destroy(conn)

    Logger.info(%{
      what: :plugoid_user_logout,
      result: :ok,
      details: %{logout_type: :local_all}
    })

    conn
  end

  @doc """
  Performs an RP-initiated logout at the current OP

  The connection **must** be authenticated with `Plugoid`, otherwise an
  `Plugoid.Logout.UnauthenticatedConnectionError` exception is raised.

  If the OP does not support logout, an `Plugoid.Logout.UnsupportedError` exception is raised.
  """
  @spec rp_initiated_logout(Plug.Conn.t(), logout_opts()) :: Plug.Conn.t()
  def rp_initiated_logout(conn, logout_opts \\ @default_logout_opts)

  def rp_initiated_logout(
    %Plug.Conn{private: %{plugoid_authenticated: true}} = conn,
    logout_opts
  ) do
    case Utils.server_metadata(conn.private.plugoid_opts)["end_session_endpoint"] do
      <<_::binary>> = end_session_endpoint ->
        end_session_endpoint_uri = URI.parse(end_session_endpoint)

        query_params = Map.merge(
          URI.decode_query(end_session_endpoint_uri.query || ""),
          logout_params(conn, logout_opts)
        )

        end_session_endpoint =
          end_session_endpoint_uri
          |> Map.put(:query, URI.encode_query(query_params))
          |> URI.to_string()

        conn =
          conn
          |> local_logout()
          |> Phoenix.Controller.redirect(external: end_session_endpoint)
          |> Plug.Conn.halt()

        Logger.info(%{
          what: :plugoid_user_logout,
          result: :ok,
          details: %{
            logout_type: :rp_initiated,
            iss: conn.private.plugoid_opts[:issuer],
            sub: conn.private.plugoid_auth_sub
          }
        })

        conn

      nil ->
        raise UnsupportedError
    end
  end

  def rp_initiated_logout(%Plug.Conn{}, _) do
    raise UnauthenticatedConnectionError
  end

  defp logout_params(conn, logout_opts) do
    maybe_post_logout_redirect_uri = post_logout_redirect_uri(conn, logout_opts)
    maybe_id_token_hint = logout_opts[:id_token_callback].(
      conn.private.plugoid_opts[:issuer],
      conn.private.plugoid_auth_sub
    )

    logout_params =
      %{}
      |> Map.put("id_token_hint", maybe_id_token_hint)
      |> Map.put("post_logout_redirect_uri", maybe_post_logout_redirect_uri)
      |> Map.put("state", logout_opts[:state])
      |> Map.put("ui_locales", Enum.join(conn.private.plugoid_opts[:ui_locales] || [], " "))
      |> Enum.reject(fn {_k, v} -> v == nil or v == "" end)
      |> Enum.into(%{})

    if logout_params["post_logout_redirect_uri"] and not logout_params["id_token_hint"] do
      Map.delete(logout_params, "post_logout_redirect_uri")
    else
      logout_params
    end
  end

  defp post_logout_redirect_uri(conn, logout_opts) do
    redir_uri = logout_opts[:post_logout_redirect_uri]

    case conn.private.plugoid_opts[:client_config].get(conn.private.plugoid_opts[:client_id]) do
      %{"post_logout_redirect_uris" => [_ | _] = post_logout_redirect_uris} ->
        cond do
          redir_uri != nil and redir_uri in post_logout_redirect_uris ->
            redir_uri

          redir_uri != nil and redir_uri not in post_logout_redirect_uris ->
            raise "custom post logout redirect URI is not registered in client metadata"

          true ->
            hd(post_logout_redirect_uris)
        end

      _ ->
        redir_uri
    end
  end

  @doc false
  def id_token_callback(issuer, subject) do
    if Kernel.function_exported?(OAuth2TokenManager.Claims, :get_id_token, 2) do
      case OAuth2TokenManager.Claims.get_id_token(issuer, subject) do
        {:ok, <<_::binary>> = id_token} ->
          id_token
<<<<<<< HEAD

        {:ok, nil} ->
          nil

=======

        {:ok, nil} ->
          nil

>>>>>>> db750429
        {:error, e} ->
          raise e
      end
    end
  end
end<|MERGE_RESOLUTION|>--- conflicted
+++ resolved
@@ -54,15 +54,10 @@
         iex> MyAppWeb.Router.plugoid_frontchannel_logout_session_required()
         true
   """
-<<<<<<< HEAD
 
   @default_logout_opts [id_token_callback: &__MODULE__.id_token_callback/2]
-=======
-
-  @default_logout_opts [id_token_callback: &__MODULE__.id_token_callback/2]
 
   require Logger
->>>>>>> db750429
 
   alias Plugoid.{Session.AuthSession, Utils}
 
@@ -79,7 +74,6 @@
   """
   @type logout_opts :: [logout_opt()]
   @type logout_opt ::
-  #FIXME: subject not in OIDC
   {:id_token_callback, (OIDC.issuer(), OIDC.subject() -> OIDC.IDToken.serialized() | nil)}
   | {:post_logout_redirect_uri, String.t()}
   | {:state, String.t()}
@@ -159,6 +153,9 @@
   is chosen by default) or by the `:post_logout_redirect_uri` option.
 
   If none are configured, the user is redirected to `"/"`.
+
+  The connection **must** be authenticated by Plugoid, otherwise a
+  `Plugoid.Logout.UnauthenticatedConnectionError` exception is raised.
   """
   @spec logout(Plug.Conn.t(), logout_opts) :: Plug.Conn.t()
   def logout(conn, logout_opts \\ @default_logout_opts) do
@@ -192,27 +189,6 @@
   """
   @spec local_logout(Plug.Conn.t(), OIDC.issuer()) :: Plug.Conn.t()
   def local_logout(%Plug.Conn{} = conn, <<_::binary>> = issuer) do
-<<<<<<< HEAD
-    AuthSession.set_unauthenticated(conn, issuer)
-  end
-
-  @doc """
-  Locally destroys the current authentication session
-
-  Same as `local_logout/2`, except the OP to disconnect from is determined by the
-  current connection (`t:Plug.Conn.t/0`), which means the current connection must be
-  authenticated by `Plugoid`.
-
-  If the current connection is not authenticated, then this function raises a
-  `Plugoid.Logout.UnauthenticatedConnectionError` exception. To verify if the
-  connection is authenticated, see `Plugoid.authenticated?/1`.
-  """
-  @spec local_logout(Plug.Conn.t()) :: Plug.Conn.t()
-  def local_logout(%Plug.Conn{private: %{plugoid_authenticated: true}} = conn),
-    do: local_logout(conn, conn.private.plugoid_opts[:issuer])
-  def local_logout(_),
-    do: raise UnauthenticatedConnectionError
-=======
     case AuthSession.info(conn, issuer) do
       %AuthSession.Info{} = auth_session_info ->
         conn = AuthSession.set_unauthenticated(conn, issuer)
@@ -234,7 +210,6 @@
         conn
     end
   end
->>>>>>> db750429
 
   @doc """
   Locally destroys the current authentication session
@@ -377,17 +352,10 @@
       case OAuth2TokenManager.Claims.get_id_token(issuer, subject) do
         {:ok, <<_::binary>> = id_token} ->
           id_token
-<<<<<<< HEAD
 
         {:ok, nil} ->
           nil
 
-=======
-
-        {:ok, nil} ->
-          nil
-
->>>>>>> db750429
         {:error, e} ->
           raise e
       end
